--- conflicted
+++ resolved
@@ -51,12 +51,8 @@
 }
 
 /// overrides for TokenizerModel/knownTokenizers
-<<<<<<< HEAD
-let replacementTokenizers = [
+public var replacementTokenizers = [
     "InternLM2Tokenizer": "PreTrainedTokenizer",
-=======
-public var replacementTokenizers = [
->>>>>>> 00edfccf
     "Qwen2Tokenizer": "PreTrainedTokenizer",
     "CohereTokenizer": "PreTrainedTokenizer",
 ]
