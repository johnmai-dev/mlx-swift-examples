// Copyright © 2024 Apple Inc.

import Foundation
import Hub
import MLX
import MLXLMCommon
import Tokenizers

/// Creates a function that loads a configuration file and instantiates a model with the proper configuration
private func create<C: Codable, M>(
    _ configurationType: C.Type, _ modelInit: @escaping (C) -> M
) -> (URL) throws -> M {
    { url in
        let configuration = try JSONDecoder().decode(
            C.self, from: Data(contentsOf: url))
        return modelInit(configuration)
    }
}

/// Registry of model type, e.g 'llama', to functions that can instantiate the model from configuration.
///
/// Typically called via ``LLMModelFactory/load(hub:configuration:progressHandler:)``.
public class LLMTypeRegistry: ModelTypeRegistry, @unchecked Sendable {

    /// Shared instance with default model types.
    public static let shared: LLMTypeRegistry = .init(creators: all())

    /// All predefined model types.
    private static func all() -> [String: @Sendable (URL) throws -> any LanguageModel] {
        [
            "mistral": create(LlamaConfiguration.self, LlamaModel.init),
            "llama": create(LlamaConfiguration.self, LlamaModel.init),
            "phi": create(PhiConfiguration.self, PhiModel.init),
            "phi3": create(Phi3Configuration.self, Phi3Model.init),
            "phimoe": create(PhiMoEConfiguration.self, PhiMoEModel.init),
            "gemma": create(GemmaConfiguration.self, GemmaModel.init),
            "gemma2": create(Gemma2Configuration.self, Gemma2Model.init),
            "qwen2": create(Qwen2Configuration.self, Qwen2Model.init),
            "qwen3": create(Qwen3Configuration.self, Qwen3Model.init),
            "qwen3_moe": create(Qwen3MoEConfiguration.self, Qwen3MoEModel.init),
            "starcoder2": create(Starcoder2Configuration.self, Starcoder2Model.init),
            "cohere": create(CohereConfiguration.self, CohereModel.init),
            "openelm": create(OpenElmConfiguration.self, OpenELMModel.init),
            "internlm2": create(InternLM2Configuration.self, InternLM2Model.init),
            "granite": create(GraniteConfiguration.self, GraniteModel.init),
<<<<<<< HEAD
            "mimo": create(MiMoConfiguration.self, MiMoModel.init),
=======
            "glm4": create(GLM4Configuration.self, GLM4Model.init),
>>>>>>> 45b29565
        ]
    }

}

/// Registry of models and any overrides that go with them, e.g. prompt augmentation.
/// If asked for an unknown configuration this will use the model/tokenizer as-is.
///
/// The python tokenizers have a very rich set of implementations and configuration.  The
/// swift-tokenizers code handles a good chunk of that and this is a place to augment that
/// implementation, if needed.
public class LLMRegistry: AbstractModelRegistry, @unchecked Sendable {

    /// Shared instance with default model configurations.
    public static let shared = LLMRegistry(modelConfigurations: all())

    static public let smolLM_135M_4bit = ModelConfiguration(
        id: "mlx-community/SmolLM-135M-Instruct-4bit",
        defaultPrompt: "Tell me about the history of Spain."
    )

    static public let mistralNeMo4bit = ModelConfiguration(
        id: "mlx-community/Mistral-Nemo-Instruct-2407-4bit",
        defaultPrompt: "Explain quaternions."
    )

    static public let mistral7B4bit = ModelConfiguration(
        id: "mlx-community/Mistral-7B-Instruct-v0.3-4bit",
        defaultPrompt: "Describe the Swift language."
    )

    static public let codeLlama13b4bit = ModelConfiguration(
        id: "mlx-community/CodeLlama-13b-Instruct-hf-4bit-MLX",
        overrideTokenizer: "PreTrainedTokenizer",
        defaultPrompt: "func sortArray(_ array: [Int]) -> String { <FILL_ME> }"
    )

    static public let deepSeekR1_7B_4bit = ModelConfiguration(
        id: "mlx-community/DeepSeek-R1-Distill-Qwen-7B-4bit",
        defaultPrompt: "Is 9.9 greater or 9.11?"
    )

    static public let phi4bit = ModelConfiguration(
        id: "mlx-community/phi-2-hf-4bit-mlx",
        // https://www.promptingguide.ai/models/phi-2
        defaultPrompt: "Why is the sky blue?"
    )

    static public let phi3_5_4bit = ModelConfiguration(
        id: "mlx-community/Phi-3.5-mini-instruct-4bit",
        defaultPrompt: "What is the gravity on Mars and the moon?",
        extraEOSTokens: ["<|end|>"]
    )

    static public let phi3_5MoE = ModelConfiguration(
        id: "mlx-community/Phi-3.5-MoE-instruct-4bit",
        defaultPrompt: "What is the gravity on Mars and the moon?",
        extraEOSTokens: ["<|end|>"]
    ) {
        prompt in
        "<|user|>\n\(prompt)<|end|>\n<|assistant|>\n"
    }

    static public let gemma2bQuantized = ModelConfiguration(
        id: "mlx-community/quantized-gemma-2b-it",
        overrideTokenizer: "PreTrainedTokenizer",
        // https://www.promptingguide.ai/models/gemma
        defaultPrompt: "what is the difference between lettuce and cabbage?"
    )

    static public let gemma_2_9b_it_4bit = ModelConfiguration(
        id: "mlx-community/gemma-2-9b-it-4bit",
        overrideTokenizer: "PreTrainedTokenizer",
        // https://www.promptingguide.ai/models/gemma
        defaultPrompt: "What is the difference between lettuce and cabbage?"
    )

    static public let gemma_2_2b_it_4bit = ModelConfiguration(
        id: "mlx-community/gemma-2-2b-it-4bit",
        overrideTokenizer: "PreTrainedTokenizer",
        // https://www.promptingguide.ai/models/gemma
        defaultPrompt: "What is the difference between lettuce and cabbage?"
    )

    static public let qwen205b4bit = ModelConfiguration(
        id: "mlx-community/Qwen1.5-0.5B-Chat-4bit",
        overrideTokenizer: "PreTrainedTokenizer",
        defaultPrompt: "why is the sky blue?"
    )

    static public let qwen2_5_7b = ModelConfiguration(
        id: "mlx-community/Qwen2.5-7B-Instruct-4bit",
        defaultPrompt: "Why is the sky blue?"
    )

    static public let qwen2_5_1_5b = ModelConfiguration(
        id: "mlx-community/Qwen2.5-1.5B-Instruct-4bit",
        defaultPrompt: "Why is the sky blue?"
    )

    static public let qwen3_0_6b_4bit = ModelConfiguration(
        id: "mlx-community/Qwen3-0.6B-4bit",
        defaultPrompt: "Why is the sky blue?"
    )

    static public let qwen3_1_7b_4bit = ModelConfiguration(
        id: "mlx-community/Qwen3-1.7B-4bit",
        defaultPrompt: "Why is the sky blue?"
    )

    static public let qwen3_4b_4bit = ModelConfiguration(
        id: "mlx-community/Qwen3-4B-4bit",
        defaultPrompt: "Why is the sky blue?"
    )

    static public let qwen3_8b_4bit = ModelConfiguration(
        id: "mlx-community/Qwen3-8B-4bit",
        defaultPrompt: "Why is the sky blue?"
    )

    static public let qwen3MoE_30b_a3b_4bit = ModelConfiguration(
        id: "mlx-community/Qwen3-30B-A3B-4bit",
        defaultPrompt: "Why is the sky blue?"
    )

    static public let openelm270m4bit = ModelConfiguration(
        id: "mlx-community/OpenELM-270M-Instruct",
        // https://huggingface.co/apple/OpenELM
        defaultPrompt: "Once upon a time there was"
    )

    static public let llama3_1_8B_4bit = ModelConfiguration(
        id: "mlx-community/Meta-Llama-3.1-8B-Instruct-4bit",
        defaultPrompt: "What is the difference between a fruit and a vegetable?"
    )

    static public let llama3_8B_4bit = ModelConfiguration(
        id: "mlx-community/Meta-Llama-3-8B-Instruct-4bit",
        defaultPrompt: "What is the difference between a fruit and a vegetable?"
    )

    static public let llama3_2_1B_4bit = ModelConfiguration(
        id: "mlx-community/Llama-3.2-1B-Instruct-4bit",
        defaultPrompt: "What is the difference between a fruit and a vegetable?"
    )

    static public let llama3_2_3B_4bit = ModelConfiguration(
        id: "mlx-community/Llama-3.2-3B-Instruct-4bit",
        defaultPrompt: "What is the difference between a fruit and a vegetable?"
    )

    static public let granite3_3_2b_4bit = ModelConfiguration(
        id: "mlx-community/granite-3.3-2b-instruct-4bit",
        defaultPrompt: ""
    )

<<<<<<< HEAD
    static public let mimo_7b_sft_4bit = ModelConfiguration(
        id: "mlx-community/MiMo-7B-SFT-4bit",
=======
    static public let glm4_9b_4bit = ModelConfiguration(
        id: "mlx-community/GLM-4-9B-0414-4bit",
>>>>>>> 45b29565
        defaultPrompt: "Why is the sky blue?"
    )

    private static func all() -> [ModelConfiguration] {
        [
            codeLlama13b4bit,
            deepSeekR1_7B_4bit,
            gemma2bQuantized,
            gemma_2_2b_it_4bit,
            gemma_2_9b_it_4bit,
            granite3_3_2b_4bit,
            llama3_1_8B_4bit,
            llama3_2_1B_4bit,
            llama3_2_3B_4bit,
            llama3_8B_4bit,
            mistral7B4bit,
            mistralNeMo4bit,
            openelm270m4bit,
            phi3_5MoE,
            phi3_5_4bit,
            phi4bit,
            qwen205b4bit,
            qwen2_5_7b,
            qwen2_5_1_5b,
            qwen3_0_6b_4bit,
            qwen3_1_7b_4bit,
            qwen3_4b_4bit,
            qwen3_8b_4bit,
            smolLM_135M_4bit,
<<<<<<< HEAD
            mimo_7b_sft_4bit,
=======
            glm4_9b_4bit,
>>>>>>> 45b29565
        ]
    }

}

@available(*, deprecated, renamed: "LLMRegistry", message: "Please use LLMRegistry directly.")
public typealias ModelRegistry = LLMRegistry

private struct LLMUserInputProcessor: UserInputProcessor {

    let tokenizer: Tokenizer
    let configuration: ModelConfiguration
    let messageGenerator: MessageGenerator

    internal init(
        tokenizer: any Tokenizer, configuration: ModelConfiguration,
        messageGenerator: MessageGenerator
    ) {
        self.tokenizer = tokenizer
        self.configuration = configuration
        self.messageGenerator = messageGenerator
    }

    func prepare(input: UserInput) throws -> LMInput {
        let messages = messageGenerator.generate(from: input)
        do {
            let promptTokens = try tokenizer.applyChatTemplate(
                messages: messages, tools: input.tools, additionalContext: input.additionalContext)
            return LMInput(tokens: MLXArray(promptTokens))
        } catch TokenizerError.missingChatTemplate {
            print(
                "No chat template was included or provided, so converting messages to simple text format. This is not optimal for model performance, so applications should provide a chat template if none is included with the model."
            )
            let prompt =
                messages
                .compactMap { $0["content"] as? String }
                .joined(separator: "\n\n")
            let promptTokens = tokenizer.encode(text: prompt)
            return LMInput(tokens: MLXArray(promptTokens))
        }
    }
}

/// Factory for creating new LLMs.
///
/// Callers can use the `shared` instance or create a new instance if custom configuration
/// is required.
///
/// ```swift
/// let modelContainer = try await LLMModelFactory.shared.loadContainer(
///     configuration: LLMRegistry.llama3_8B_4bit)
/// ```
public class LLMModelFactory: ModelFactory {

    public init(typeRegistry: ModelTypeRegistry, modelRegistry: AbstractModelRegistry) {
        self.typeRegistry = typeRegistry
        self.modelRegistry = modelRegistry
    }

    /// Shared instance with default behavior.
    public static let shared = LLMModelFactory(
        typeRegistry: LLMTypeRegistry.shared, modelRegistry: LLMRegistry.shared)

    /// registry of model type, e.g. configuration value `llama` -> configuration and init methods
    public let typeRegistry: ModelTypeRegistry

    /// registry of model id to configuration, e.g. `mlx-community/Llama-3.2-3B-Instruct-4bit`
    public let modelRegistry: AbstractModelRegistry

    public func _load(
        hub: HubApi, configuration: ModelConfiguration,
        progressHandler: @Sendable @escaping (Progress) -> Void
    ) async throws -> ModelContext {
        // download weights and config
        let modelDirectory = try await downloadModel(
            hub: hub, configuration: configuration, progressHandler: progressHandler)

        // load the generic config to unerstand which model and how to load the weights
        let configurationURL = modelDirectory.appending(component: "config.json")
        let baseConfig = try JSONDecoder().decode(
            BaseConfiguration.self, from: Data(contentsOf: configurationURL))
        let model = try typeRegistry.createModel(
            configuration: configurationURL, modelType: baseConfig.modelType)

        // apply the weights to the bare model
        try loadWeights(
            modelDirectory: modelDirectory, model: model, quantization: baseConfig.quantization)

        let tokenizer = try await loadTokenizer(configuration: configuration, hub: hub)

        return .init(
            configuration: configuration, model: model,
            processor: LLMUserInputProcessor(
                tokenizer: tokenizer, configuration: configuration,
                messageGenerator: DefaultMessageGenerator()),
            tokenizer: tokenizer)
    }

}<|MERGE_RESOLUTION|>--- conflicted
+++ resolved
@@ -43,11 +43,8 @@
             "openelm": create(OpenElmConfiguration.self, OpenELMModel.init),
             "internlm2": create(InternLM2Configuration.self, InternLM2Model.init),
             "granite": create(GraniteConfiguration.self, GraniteModel.init),
-<<<<<<< HEAD
             "mimo": create(MiMoConfiguration.self, MiMoModel.init),
-=======
             "glm4": create(GLM4Configuration.self, GLM4Model.init),
->>>>>>> 45b29565
         ]
     }
 
@@ -204,13 +201,13 @@
         defaultPrompt: ""
     )
 
-<<<<<<< HEAD
     static public let mimo_7b_sft_4bit = ModelConfiguration(
         id: "mlx-community/MiMo-7B-SFT-4bit",
-=======
+        defaultPrompt: "Why is the sky blue?"
+    )
+  
     static public let glm4_9b_4bit = ModelConfiguration(
         id: "mlx-community/GLM-4-9B-0414-4bit",
->>>>>>> 45b29565
         defaultPrompt: "Why is the sky blue?"
     )
 
@@ -240,11 +237,8 @@
             qwen3_4b_4bit,
             qwen3_8b_4bit,
             smolLM_135M_4bit,
-<<<<<<< HEAD
             mimo_7b_sft_4bit,
-=======
             glm4_9b_4bit,
->>>>>>> 45b29565
         ]
     }
 
