--- conflicted
+++ resolved
@@ -56,11 +56,8 @@
 - Qwen2
 - Qwen3
 - Starcoder2
-<<<<<<< HEAD
 - MiMo
-=======
 - GLM4
->>>>>>> 45b29565
 
 See [llm-tool](../../Tools/llm-tool)
 
